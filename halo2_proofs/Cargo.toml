--- conflicted
+++ resolved
@@ -58,7 +58,6 @@
 blake2b_simd = "1" # MSRV 1.66.0
 sha3 = "0.9.1"
 rand_chacha = "0.3"
-<<<<<<< HEAD
 maybe-rayon = { version = "0.1.0", default-features = false }
 lazy_static = { version = "1", optional = true }
 env_logger = "0.10.0"
@@ -66,11 +65,9 @@
 # GPU Icicle integration
 icicle = { git = "https://github.com/ingonyama-zk/icicle.git", branch = "rust/large-bucket-factor-msm", optional = true }
 rustacuda = { version = "0.1", optional = true }
-=======
 serde = { version = "1", optional = true, features = ["derive"] }
 serde_derive = { version = "1", optional = true}
 rayon = "1.8"
->>>>>>> 73408a14
 
 # Developer tooling dependencies
 plotters = { version = "0.3.0", default-features = false, optional = true }
@@ -105,14 +102,11 @@
 sanity-checks = []
 batch = ["rand_core/getrandom"]
 circuit-params = []
-<<<<<<< HEAD
 counter = ["lazy_static"]
 icicle_gpu = ["icicle", "rustacuda"]
 mv-lookup = []
-=======
 cost-estimator = ["serde", "serde_derive"]
 derive_serde = ["halo2curves/derive_serde"]
->>>>>>> 73408a14
 
 [lib]
 bench = false
